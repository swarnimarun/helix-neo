--- conflicted
+++ resolved
@@ -778,15 +778,11 @@
             bufferline: BufferLine::default(),
             indent_guides: IndentGuidesConfig::default(),
             color_modes: false,
-<<<<<<< HEAD
             explorer: ExplorerConfig::default(),
-            soft_wrap: SoftWrap::default(),
-=======
             soft_wrap: SoftWrap {
                 enable: Some(false),
                 ..SoftWrap::default()
             },
->>>>>>> 5938e2c0
             text_width: 80,
             completion_replace: false,
             workspace_lsp_roots: Vec::new(),
